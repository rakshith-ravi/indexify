# Indexify

<<<<<<< HEAD
Indexify is a knowledge/context retrieval service, and provides APIs to generate embeddings from various pre-trained models and manage and query indexes on vector databases,
implement various SOTA retrieval algorithms.
=======
Indexify is a knowledge and memory retrieval service for Large Language Models. It faciliates in-context learning of LLMs by providing relevant context in a prompt or expsing relevant memory to AI agents.
It also faciliates efficient execution of fine tuned/pre-trained embedding models and expose them over APIs. Several state of the art retreival algorithms are implemented to provide a batteries-included retrieval experience.
>>>>>>> f0e8f019

Currently for production use-case, the embedding generation APIs are stable, while the other features are coming along.

## Why Use Indexify
1. Create indexes from documents and search them to retrieve relevant context for Large Language Model based inference.
2. Efficient execution of pre-trained and fine-tuned embedding models in a standalone service.
3. APIs to retreive context from indexes or generate embeddings from any application runtime.

## Getting Started

### Start the Service with a Vector Database
```
docker compose up indexify
```
*If you wish to use OpenAI for Embedding, please set the OPENAPI_API_KEY environment variable, or pass it through the configuration file(see below).*

### Create Index
```
curl -v -X POST http://localhost:8900/index/create   -H "Content-Type: application/json" -d '{"name": "myindex", "embedding_model": "all-minilm-l12-v2","metric": "Dot", "text_splitter": "new_line"}'
```

### Add Texts
```
curl -v -X POST http://localhost:8900/index/add   -H "Content-Type: application/json" -d '{"index": "myindex", "texts": [{"text": "Indexify is amazing!", "metadata":{"key": "k1"}}]}'
```

### Retreive
```
curl -v -X GET http://localhost:8900/index/search   -H "Content-Type: application/json" -d '{"index": "myindex", "query": "good", "k": 1}'
```

### Query Embeddings 
```
 curl -v -X GET http://localhost:8900/embeddings/generate   -H "Content-Type: application/json" -d '{"inputs": ["lol", "world"], "model": "all-minilm-l12-v2"}'
```

### Custom Configuration
Creating a custom configuration is easy by tweaking the default configuration -
```
docker run -v "$(pwd)":/indexify/config/ diptanu/indexify init-config ./config/custom_config.yaml
```
This will create the default configuration in the current directory in `custom_config.yaml`.
Make changes to it and mount it on the container and use it.
```
docker run -v "$(pwd)/custom_config.yaml:/indexify/config/custom_config.yaml" diptanu/indexify start -c ./config/custom_config.yaml
```

## API Reference

### List Embedding Models
Provides a list of embedding models available and their dimensions.

```
/embeddings/models
```
### Generate Embeddings
Generate embeddings for a collection of strings

```
/embeddings/generate
```

## List of Embedding Models
* OpenAI
   * text-embedding-ada02 (`text-embedding-ada-002`)
* Sentence Transformers
   * All-MiniLM-L12-V2 (`all-minilm-l12-v2`)
   * All-MiniLM-L6-V2 (`all-minilm-l6-v2`)
   * T5-Base (`t5-base`)

*More models are on the way. Contributions are welcome!* 

## List of Vector Databases
* Qdrant

*More integrations on the way, and contributions welcome!*

## Server Configuration Reference
Configure the behavior of the server and models through a YAML configuration scheme.
1. `listen_addr` - The adrress and port on which the server is listening.
2. `available_models` - A list of models the server is serving.
    *  `model` -  Name of the model. Default Models: `openai(text-embedding-ada002)`, `all-minilm-l12-v2`.
    *  `device` - Device on which the model is running. Default: `cpu`
3. `openai` - OpenAI configuration options.
    * `api_key` - The api key to use with openai. This is not set by default. We use OPENAI_API_KEY by default but use this when it's set.

### Default Configuration
```
# Address on which the server listens
listen_addr: 0.0.0.0:8900

# List of available models via the api. The name corresponds to a model
# that the service knows how to load, and the device is where the model
# is executed.
available_models:
- model: all-mpnet-base-v2
  device: cpu
- model: text-embedding-ada-002
  device: remote

# OpenAI key. Either set it here or set via the OPENAI_API_KEY
# environment variable
openai:
  api_key: xxxx
```

## Operational Metrics
Indexify exposes operational metrics of the server on a prometheous endpoint at `/metrics`

## Building indexify
```
make build-container
```

## Coming Soon
* Text splitting and chunking strategies for generating embeddings for longer sentences.
* Suppport for hardware acceleration, and using ONNX runtime for faster execution on CPUs.
* Retrieval strategies for dense embeddings, and a plugin mechanism to add new strategies.
* Resource Usage of Embedding Models.
* Asynchronous Embedding Generation for large corpuses of documents.
* Real Time Index updates

## Contact 
Join the Discord Server - https://discord.gg/mrXrq3DmV8 <br />
Email - diptanuc@gmail.com<|MERGE_RESOLUTION|>--- conflicted
+++ resolved
@@ -1,12 +1,7 @@
 # Indexify
 
-<<<<<<< HEAD
-Indexify is a knowledge/context retrieval service, and provides APIs to generate embeddings from various pre-trained models and manage and query indexes on vector databases,
-implement various SOTA retrieval algorithms.
-=======
 Indexify is a knowledge and memory retrieval service for Large Language Models. It faciliates in-context learning of LLMs by providing relevant context in a prompt or expsing relevant memory to AI agents.
 It also faciliates efficient execution of fine tuned/pre-trained embedding models and expose them over APIs. Several state of the art retreival algorithms are implemented to provide a batteries-included retrieval experience.
->>>>>>> f0e8f019
 
 Currently for production use-case, the embedding generation APIs are stable, while the other features are coming along.
 
